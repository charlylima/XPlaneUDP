# Class to get dataref values from XPlane Flight Simulator via network. 
# License: GPLv3

import socket
import struct
import binascii
<<<<<<< HEAD
import platform
=======
from time import sleep
>>>>>>> 2554a7e8

class XPlaneIpNotFound(Exception):
  args="Could not find any running XPlane instance in network."

class XPlaneTimeout(Exception):
  args="XPlane timeout."

class XPlaneUdp:

  '''
  Get data from XPlane via network.
  Use a class to implement RAI Pattern for the UDP socket. 
  '''
  
  #constants
  MCAST_GRP = "239.255.1.1"
  MCAST_PORT = 49707 # (MCAST_PORT was 49000 for XPlane10)
  
  def __init__(self):
    # Open a UDP Socket to receive on Port 49000
    self.socket = socket.socket(socket.AF_INET, socket.SOCK_DGRAM)
    self.socket.settimeout(3.0)
    # list of requested datarefs with index number
    self.datarefidx = 0
    self.datarefs = {} # key = idx, value = dataref
    # values from xplane
    self.BeaconData = {}
    self.xplaneValues = {}
    self.defaultFreq = 1

  def __del__(self):
    for i in range(len(self.datarefs)):
      self.AddDataRef(next(iter(self.datarefs.values())), freq=0)
    self.socket.close()
  def WriteDataRef(self,dataref,value,vtype='float'):
    '''
    Write Dataref to XPlane
    DREF0+(4byte byte value)+dref_path+0+spaces to complete the whole message to 509 bytes
    DREF0+(4byte byte value of 1)+ sim/cockpit/switches/anti_ice_surf_heat_left+0+spaces to complete to 509 bytes
    '''
    cmd = b"DREF\x00"
    dataref  =dataref+'\x00'
    string = dataref.ljust(500).encode()
    message = "".encode()
    if vtype == "float":
      message = struct.pack("<5sf500s", cmd,value,string)
    elif vtype == "int":
      message = struct.pack("<5si500s", cmd, value, string)
    elif vtype == "bool":
      message = struct.pack("<5sI500s", cmd, int(value), string)

    assert(len(message)==509)
    self.socket.sendto(message, (self.BeaconData["IP"], self.UDP_PORT))

  def AddDataRef(self, dataref, freq = None):

    '''
    Configure XPlane to send the dataref with a certain frequency.
    You can disable a dataref by setting freq to 0. 
    '''

    idx = -9999

    if freq == None:
      freq = self.defaultFreq

    if dataref in self.datarefs.values():
      idx = list(self.datarefs.keys())[list(self.datarefs.values()).index(dataref)]
      if freq == 0:
        if dataref in self.xplaneValues.keys():
          del self.xplaneValues[dataref]
        del self.datarefs[idx]
    else:
      idx = self.datarefidx
      self.datarefs[self.datarefidx] = dataref
      self.datarefidx += 1
    
    cmd = b"RREF\x00"
    string = dataref.encode()
    message = struct.pack("<5sii400s", cmd, freq, idx, string)
    assert(len(message)==413)
    self.socket.sendto(message, (self.BeaconData["IP"], self.BeaconData["Port"]))
    if (self.datarefidx%100 == 0):
      sleep(0.2)

  def GetValues(self):
    try:
      # Receive packet
      data, addr = self.socket.recvfrom(1472) # maximum bytes of an RREF answer X-Plane will send (Ethernet MTU - IP hdr - UDP hdr)
      # Decode Packet
      retvalues = {}
      # * Read the Header "RREFO".
      header=data[0:5]
      if(header!=b"RREF,"): # (was b"RREFO" for XPlane10)
        print("Unknown packet: ", binascii.hexlify(data))
      else:
        # * We get 8 bytes for every dataref sent:
        #   An integer for idx and the float value. 
        values =data[5:]
        lenvalue = 8
        numvalues = int(len(values)/lenvalue)
        for i in range(0,numvalues):
          singledata = data[(5+lenvalue*i):(5+lenvalue*(i+1))]
          (idx,value) = struct.unpack("<if", singledata)
          if idx in self.datarefs.keys():
            # convert -0.0 values to positive 0.0 
            if value < 0.0 and value > -0.001 :
              value = 0.0
            retvalues[self.datarefs[idx]] = value
      self.xplaneValues.update(retvalues)
    except:
      raise XPlaneTimeout
    return self.xplaneValues

  def FindIp(self):

      '''
      Find the IP of XPlane Host in Network.
      It takes the first one it can find. 
      '''
    
      self.BeaconData = {}
      
      # open socket for multicast group. 
      sock = socket.socket(socket.AF_INET, socket.SOCK_DGRAM, socket.IPPROTO_UDP)
      sock.setsockopt(socket.SOL_SOCKET, socket.SO_REUSEADDR, 1)
      if platform.system() == "Windows":
        sock.bind(('', self.MCAST_PORT))
      else:
        sock.bind((self.MCAST_GRP, self.MCAST_PORT))
      mreq = struct.pack("=4sl", socket.inet_aton(self.MCAST_GRP), socket.INADDR_ANY)
      sock.setsockopt(socket.IPPROTO_IP, socket.IP_ADD_MEMBERSHIP, mreq)
      sock.settimeout(3.0)
      
      while not self.BeaconData:
        
        # receive data
        try: 
          packet, sender = sock.recvfrom(1472)

          # decode data
          # * Header
          header = packet[0:5]
          if header != b"BECN\x00":
            print("Unknown packet from "+sender[0])
            print(str(len(packet)) + " bytes")
            print(packet)
            print(binascii.hexlify(packet))
            
          else:
            # * Data
            data = packet[5:21]
            # struct becn_struct
            # {
            # 	uchar beacon_major_version;		// 1 at the time of X-Plane 10.40
            # 	uchar beacon_minor_version;		// 1 at the time of X-Plane 10.40
            # 	xint application_host_id;			// 1 for X-Plane, 2 for PlaneMaker
            # 	xint version_number;			// 104014 for X-Plane 10.40b14
            # 	uint role;						// 1 for master, 2 for extern visual, 3 for IOS
            # 	ushort port;					// port number X-Plane is listening on
            # 	xchr	computer_name[strDIM];		// the hostname of the computer 
            # };
            beacon_major_version = 0
            beacon_minor_version = 0
            application_host_id = 0
            xplane_version_number = 0
            role = 0
            port = 0
            (
              beacon_major_version,  # 1 at the time of X-Plane 10.40
              beacon_minor_version,  # 1 at the time of X-Plane 10.40
              application_host_id,   # 1 for X-Plane, 2 for PlaneMaker
              xplane_version_number, # 104014 for X-Plane 10.40b14
              role,                  # 1 for master, 2 for extern visual, 3 for IOS
              port,                  # port number X-Plane is listening on
              ) = struct.unpack("<BBiiIH", data)
            computer_name = packet[21:-1]
            if beacon_major_version == 1 \
               and beacon_minor_version == 1 \
               and application_host_id == 1:
                self.BeaconData["IP"] = sender[0]
                self.BeaconData["Port"] = port
                self.BeaconData["hostname"] = computer_name.decode()
                self.BeaconData["XPlaneVersion"] = xplane_version_number
                self.BeaconData["role"] = role

        except socket.timeout:
          raise XPlaneIpNotFound()

      sock.close()
      return self.BeaconData

# Example how to use:
# You need a running xplane in your network. 
if __name__ == '__main__':

  xp = XPlaneUdp()

  try:
    beacon = xp.FindIp()
    print(beacon)
    print()
    
    xp.AddDataRef("sim/flightmodel/position/indicated_airspeed", freq=1)
    xp.AddDataRef("sim/flightmodel/position/latitude")
    
    while True:
      try:
        values = xp.GetValues()
        print(values)
      except XPlaneTimeout:
        print("XPlane Timeout")
        exit(0)

  except XPlaneIpNotFound:
    print("XPlane IP not found. Probably there is no XPlane running in your local network.")
    exit(0)<|MERGE_RESOLUTION|>--- conflicted
+++ resolved
@@ -4,11 +4,8 @@
 import socket
 import struct
 import binascii
-<<<<<<< HEAD
 import platform
-=======
 from time import sleep
->>>>>>> 2554a7e8
 
 class XPlaneIpNotFound(Exception):
   args="Could not find any running XPlane instance in network."
